--- conflicted
+++ resolved
@@ -9,13 +9,9 @@
 #include "ActsExamples/Io/HepMC3/HepMC3Writer.hpp"
 
 #include "ActsExamples/Utilities/Paths.hpp"
-<<<<<<< HEAD
 #include <HepMC3/WriterRootTree.h>
-
-=======
 #include <HepMC3/GenParticle.h>
 #include <HepMC3/GenVertex.h>
->>>>>>> 1abfcea1
 
 ActsExamples::HepMC3AsciiWriter::HepMC3AsciiWriter(const Config&& cfg,
                                                    Acts::Logging::Level lvl)
@@ -36,7 +32,7 @@
   HepMC3::WriterRootTree writer(path);
 
 std::cout << "Number of events: " << events.size() << std::endl;
-
+/*
 	unsigned int ci = 0, cj = 0;
   //~ for (const auto& event : events) {
   for(unsigned int i = 78; i < events.size(); i++) {
@@ -62,7 +58,7 @@
 	 }
 	 
 	 std::cout << "Loop through map finished" << std::endl;
-	 /* 
+	  
 	std::cout << "Summary: " << i << " | " << events[i].particles().size() << " " <<  events[i].vertices().size() << std::endl;
 	for(const auto& part : events[i].particles())
 	{
