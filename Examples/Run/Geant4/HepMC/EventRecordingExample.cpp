// This file is part of the Acts project.
//
// Copyright (C) 2020 CERN for the benefit of the Acts project
//
// This Source Code Form is subject to the terms of the Mozilla Public
// License, v. 2.0. If a copy of the MPL was not distributed with this
// file, You can obtain one at http://mozilla.org/MPL/2.0/.

#include "Acts/Geometry/GeometryContext.hpp"
#include "ActsExamples/DD4hepDetector/DD4hepDetectorOptions.hpp"
#include "ActsExamples/DD4hepDetector/DD4hepGeometryService.hpp"
#include "ActsExamples/Framework/Sequencer.hpp"
#include "ActsExamples/Geant4/Geant4Options.hpp"
#include "ActsExamples/Geant4DD4hep/DD4hepDetectorConstruction.hpp"
#include "ActsExamples/Geant4HepMC/EventRecording.hpp"
#include "ActsExamples/Geometry/CommonGeometry.hpp"
#include "ActsExamples/Io/Csv/CsvOptionsReader.hpp"
#include "ActsExamples/Io/Csv/CsvParticleReader.hpp"
#include "ActsExamples/Io/HepMC3/HepMC3Options.hpp"
#include "ActsExamples/Io/HepMC3/HepMC3Writer.hpp"
#include "ActsExamples/Options/CommonOptions.hpp"
#include "ActsExamples/Utilities/Paths.hpp"

#include <fstream>
#include <string>

#include <boost/program_options.hpp>

void addSelectionOption(ActsExamples::Options::Description& desc) {
  using boost::program_options::value;

  auto opt = desc.add_options();
  opt("process-select", value<std::string>(),
      "Process that will be selected");
}

int main(int argc, char* argv[]) {
  // Declare the supported program options.
  // Setup and parse options
  auto desc = ActsExamples::Options::makeDefaultOptions();
  ActsExamples::Options::addSequencerOptions(desc);
  ActsExamples::Options::addOutputOptions(
      desc, ActsExamples::OutputFormat::DirectoryOnly);
  ActsExamples::Options::addDD4hepOptions(desc);
  ActsExamples::Options::addGeant4Options(desc);
  ActsExamples::Options::addHepMC3WriterOptions(desc);
  addSelectionOption(desc);

  auto vm = ActsExamples::Options::parse(desc, argc, argv);
  if (vm.empty()) {
    return EXIT_FAILURE;
  }

  auto logLevel = ActsExamples::Options::readLogLevel(vm);

  ActsExamples::Sequencer sequencer(
      ActsExamples::Options::readSequencerConfig(vm));

  // Read particles (initial states) and clusters from CSV files
  auto particleReader = ActsExamples::Options::readCsvParticleReaderConfig(vm);
  particleReader.inputStem = "particles";
  particleReader.outputParticles = "particles";
  sequencer.addReader(std::make_shared<ActsExamples::CsvParticleReader>(
      particleReader, logLevel));

  // Prepare the detector
  auto dd4hepCfg = ActsExamples::Options::readDD4hepConfig(vm);
  auto geometrySvc =
      std::make_shared<ActsExamples::DD4hep::DD4hepGeometryService>(dd4hepCfg);
  std::unique_ptr<G4VUserDetectorConstruction> g4detector =
      std::make_unique<ActsExamples::DD4hepDetectorConstruction>(
          *geometrySvc->lcdd());

  // Prepare the recording
  ActsExamples::EventRecording::Config erConfig;
  erConfig.inputParticles = particleReader.outputParticles;
  erConfig.outputHepMcTracks = "geant-event";
  erConfig.detectorConstruction = std::move(g4detector);
  erConfig.seed1 = vm["g4-rnd-seed1"].as<unsigned int>();
  erConfig.seed2 = vm["g4-rnd-seed2"].as<unsigned int>();
  erConfig.processSelect = vm["process-select"].as<std::string>();
<<<<<<< HEAD

=======
  
>>>>>>> 1abfcea1
  // Create the writer
  auto hepMC3WriterConfig = ActsExamples::Options::readHepMC3WriterOptions(vm);
  hepMC3WriterConfig.inputEvents = erConfig.outputHepMcTracks;

  // Add to the sequencer
  sequencer.addAlgorithm(std::make_shared<ActsExamples::EventRecording>(
      std::move(erConfig), logLevel));
  sequencer.addWriter(std::make_shared<ActsExamples::HepMC3AsciiWriter>(
      std::move(hepMC3WriterConfig), logLevel));

  // Run
  return sequencer.run();
}<|MERGE_RESOLUTION|>--- conflicted
+++ resolved
@@ -79,11 +79,7 @@
   erConfig.seed1 = vm["g4-rnd-seed1"].as<unsigned int>();
   erConfig.seed2 = vm["g4-rnd-seed2"].as<unsigned int>();
   erConfig.processSelect = vm["process-select"].as<std::string>();
-<<<<<<< HEAD
-
-=======
   
->>>>>>> 1abfcea1
   // Create the writer
   auto hepMC3WriterConfig = ActsExamples::Options::readHepMC3WriterOptions(vm);
   hepMC3WriterConfig.inputEvents = erConfig.outputHepMcTracks;
