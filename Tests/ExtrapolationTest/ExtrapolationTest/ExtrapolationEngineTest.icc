// Root includes
#include "TTree.h"
#include "TString.h"
// Core module
#include "Algebra/StringConverters.h"
// EventData modules
#include "TrackParameters/TrackParameters.h"
#include "NeutralParameters/NeutralParameters.h"
#include "EventDataUtils/ParticleHypothesis.h"
#include "Detector/Layer.h"

template <class T> StatusCode Acts::ExtrapolationEngineTest::executeTestT(const T& startParameters)
{

    m_startPositionX = startParameters.position().x();
    m_startPositionY = startParameters.position().y();
    m_startPositionZ = startParameters.position().z();
    m_startPositionR = startParameters.position().perp();

    // use the pocessor if needed
    if (!m_parametersProcessor.empty() && m_parametersProcessor->process(startParameters).isFailure())
        MSG_WARNING("Event Processing did not work with the parameter processor!");

    // setup the extrapolation how you'd like it
    Acts::ExtrapolationCell<T> ecc(startParameters);
    ecc.setParticleHypothesis((Acts::ParticleHypothesis)m_particleHypothesis);
    ecc.addConfigurationMode(Acts::ExtrapolationMode::StopAtBoundary);
    ecc.addConfigurationMode(Acts::ExtrapolationMode::FATRAS);
    if (m_collectSensitive) ecc.addConfigurationMode(Acts::ExtrapolationMode::CollectSensitive);
    if (m_collectPassive)   ecc.addConfigurationMode(Acts::ExtrapolationMode::CollectPassive);
    if (m_collectBoundary)  ecc.addConfigurationMode(Acts::ExtrapolationMode::CollectBoundary);
    if (m_collectMaterial)  ecc.addConfigurationMode(Acts::ExtrapolationMode::CollectMaterial);
    if (m_collectJacobians)  ecc.addConfigurationMode(Acts::ExtrapolationMode::CollectJacobians);
    if (m_sensitiveCurvilinear) ecc.sensitiveCurvilinear = true;
<<<<<<< HEAD
    ecc.searchMode = m_searchMode; 
    
=======

    if (m_robustSearch)    ecc.addConfigurationMode(Acts::ExtrapolationMode::RobustSearch);

>>>>>>> 29da3db4
    // force a stop in the extrapoaltion mode
    if (m_pathLimit > 0.) {
        ecc.pathLimit = m_pathLimit;
        ecc.addConfigurationMode(Acts::ExtrapolationMode::StopWithPathLimit);
    }
    // screen output
    MSG_DEBUG("===> forward extrapolation - collecting information <<===");
    // call the extrapolation engine
    Acts::ExtrapolationCode eCode = m_extrapolationEngine->extrapolate(ecc);
    // save the success code
    m_endSuccessful= int(eCode.code);
    // end the parameters if there
    if (eCode.isSuccess() && ecc.endParameters){
        m_endPositionX  = ecc.endParameters->position().x();
        m_endPositionY  = ecc.endParameters->position().y();
        m_endPositionZ  = ecc.endParameters->position().z();
        m_endPositionR  = ecc.endParameters->position().perp();
        m_endPhi        = ecc.endParameters->momentum().phi();
        m_endEta        = ecc.endParameters->momentum().eta();
        m_endTheta      = ecc.endParameters->momentum().theta();
        m_endP          = ecc.endParameters->momentum().mag();
        m_endPt         = ecc.endParameters->momentum().perp();
        m_endPathLength = ecc.pathLength;
        // fill in the step parameters
        if (!fillStepInformationT<T>(ecc,1).isSuccess())
            MSG_VERBOSE("Somthing went wrong with recording the step information.");
        // for the memory cleanup
        const T* feParameters = ecc.endParameters;
        // do the back extrapolation
        if (m_backExtrapolation){
            // let's restart at the destination
            ecc.restartAtDestination();
            // screen output
            MSG_DEBUG("===> backward extrapolation - collecting information <<===");
            // call the extrapolation engine
            Acts::ExtrapolationCode eCodeBwd = m_extrapolationEngine->extrapolate(ecc,&startParameters.associatedSurface());
            // safe the success code
            m_backSuccessful= int(eCodeBwd.code);
            // end the parameters if there
            if (eCodeBwd.isSuccess() && ecc.endParameters){
                m_backPositionX = ecc.endParameters->position().x();
                m_backPositionY = ecc.endParameters->position().y();
                m_backPositionZ = ecc.endParameters->position().z();
                m_backPositionR = ecc.endParameters->position().perp();
                m_backPhi       = ecc.endParameters->momentum().phi();
                m_backEta       = ecc.endParameters->momentum().eta();
                m_backTheta     = ecc.endParameters->momentum().theta();
                m_backP         = ecc.endParameters->momentum().mag();
                m_backPt        = ecc.endParameters->momentum().perp();
                // fill in the step parameters
                if (!fillStepInformationT<T>(ecc,-1).isSuccess())
                    MSG_VERBOSE("Somthing went wrong with recording the step information.");
                // memory cleanup
                delete ecc.endParameters;
            }
        }
        // now clean up the first end parameters
        delete feParameters;
    } else {
        MSG_WARNING("Extrapolation was not Successful - code : " << eCode.toString() << " -> Printing start parameters.");
        MSG_WARNING("    -> start x     = " << m_startPositionX );
        MSG_WARNING("    -> start y     = " << m_startPositionY );
        MSG_WARNING("    -> start z     = " << m_startPositionZ  );
        MSG_WARNING("    -> start r     = " << m_startPositionR );
        MSG_WARNING("    -> start phi   = " << m_startPhi       );
        MSG_WARNING("    -> start eta   = " << m_startEta       );
        MSG_WARNING("    -> start theta = " << m_startTheta     );
        MSG_WARNING("    -> start pt    = " << m_startPt        );
        MSG_WARNING("    -> start p     = " << m_startP         );
    }
    return StatusCode::SUCCESS;
}

template <class T> StatusCode Acts::ExtrapolationEngineTest::fillStepInformationT(Acts::ExtrapolationCell<T>& ecc, int fwdBwd)
{

    std::vector< const TrackParametersBase* > processParameters;
    // reserve the right size
    processParameters.reserve(ecc.extrapolationSteps.size());
    // loop over the collected information
    for (auto& es : ecc.extrapolationSteps){
       // continue if we have parameters
       const T* parameters = es.parameters;
       if (parameters && m_writeTree){
           // push back the parameters into the vector
           if ((m_processSensitive && parameters->associatedSurface().isActive()) ||
               (m_processPassive && parameters->associatedSurface().isFree()))
               processParameters.push_back(parameters);
           // there are parameters assigned, so they need to be either
           // sensitive -> ip = 0
           // passive   -> ip = 1
           // boundary  -> ip = 2
           unsigned int ip = 0;
           if (es.stepConfiguration.checkMode(Acts::ExtrapolationMode::CollectPassive)){
               ip = 1;
           } else if (es.stepConfiguration.checkMode(Acts::ExtrapolationMode::CollectBoundary)){
               ip = 2;
           }
           // fill the parameters
           m_pPositionX[ip]->push_back(parameters->position().x());
           m_pPositionY[ip]->push_back(parameters->position().y());
           m_pPositionZ[ip]->push_back(parameters->position().z());
           m_pPositionR[ip]->push_back(parameters->position().perp());
           m_pPhi[ip]->push_back(parameters->momentum().phi());
           m_pTheta[ip]->push_back(parameters->momentum().eta());
           m_pEta[ip]->push_back(parameters->momentum().theta());
           m_pP[ip]->push_back(parameters->momentum().mag());
           m_pPt[ip]->push_back(parameters->momentum().perp());
<<<<<<< HEAD
           
            if (es.stepConfiguration.checkMode(Acts::ExtrapolationMode::CollectSensitive)){
                m_sensitiveLocalType->push_back(float(parameters->associatedSurface().type()));
                m_sensitiveLocal0->push_back(parameters->parameters()[0]);
                m_sensitiveLocal1->push_back(parameters->parameters()[1]);
            }
=======

>>>>>>> 29da3db4
        }

        // collect the material if configured to do so - only forward direction for the moment
        // @TODO ultimate material test - collect forward backword and add up at 0
        if (m_collectMaterial && es.material && fwdBwd > 0 && m_writeTree){
            // VERBOSE output
            MSG_VERBOSE("Crossing material with scaling " << es.materialScaling);
            MSG_VERBOSE("         material information  " << *es.material);
            // thickness in X0 and L0
            float tInX0 = es.material->thicknessInX0()*es.materialScaling;
            float tInL0 = es.material->thicknessInL0()*es.materialScaling;
            float tzarho = es.material->zOverAtimesRhoTimesD()*es.materialScaling;
            // the overall material
            m_materialThicknessInX0              += tInX0;
            m_materialThicknessInL0              += tInL0;
            m_materialThicknessZARho             += tzarho;
            // the stepwise material
            m_materialThicknessInX0Accumulated->push_back(m_materialThicknessInX0);
            m_materialThicknessInX0Steps->push_back(tInX0);
            m_materialThicknessInX0Steps->push_back(tInL0);
            m_materialPositionX->push_back(es.materialPosition.x());
            m_materialPositionY->push_back(es.materialPosition.y());
            m_materialPositionZ->push_back(es.materialPosition.z());
            m_materialPositionR->push_back(es.materialPosition.perp());
            m_materialPositionP->push_back(parameters->momentum().mag());
            m_materialPositionPt->push_back(parameters->momentum().perp());
            m_materialScaling->push_back(es.materialScaling);
        }

    }


    // use the pocessor if needed
    if (!m_parametersProcessor.empty() && m_parametersProcessor->process(processParameters).isFailure())
        MSG_WARNING("Event Processing did not work with the parameter processor!");
    // return SUCCESS
    return StatusCode::SUCCESS;
}<|MERGE_RESOLUTION|>--- conflicted
+++ resolved
@@ -32,14 +32,8 @@
     if (m_collectMaterial)  ecc.addConfigurationMode(Acts::ExtrapolationMode::CollectMaterial);
     if (m_collectJacobians)  ecc.addConfigurationMode(Acts::ExtrapolationMode::CollectJacobians);
     if (m_sensitiveCurvilinear) ecc.sensitiveCurvilinear = true;
-<<<<<<< HEAD
     ecc.searchMode = m_searchMode; 
     
-=======
-
-    if (m_robustSearch)    ecc.addConfigurationMode(Acts::ExtrapolationMode::RobustSearch);
-
->>>>>>> 29da3db4
     // force a stop in the extrapoaltion mode
     if (m_pathLimit > 0.) {
         ecc.pathLimit = m_pathLimit;
@@ -148,16 +142,12 @@
            m_pEta[ip]->push_back(parameters->momentum().theta());
            m_pP[ip]->push_back(parameters->momentum().mag());
            m_pPt[ip]->push_back(parameters->momentum().perp());
-<<<<<<< HEAD
            
             if (es.stepConfiguration.checkMode(Acts::ExtrapolationMode::CollectSensitive)){
                 m_sensitiveLocalType->push_back(float(parameters->associatedSurface().type()));
                 m_sensitiveLocal0->push_back(parameters->parameters()[0]);
                 m_sensitiveLocal1->push_back(parameters->parameters()[1]);
             }
-=======
-
->>>>>>> 29da3db4
         }
 
         // collect the material if configured to do so - only forward direction for the moment
